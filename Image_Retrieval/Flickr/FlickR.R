############################################################################################
#                                                                                          #
#  Script to scrape photos from Flickr.  Called by ImageRetriever.R                        #
#    Inputs:                                                                               #
#      searchDF - a dataframe containing                                                   #
#        $Target - the general name for the thing you're searching for                     #
#        $SearchTerm1,$SearchTerm2,...,$SearchTerm10 - the terms used to search flickr     #
#      maximages - maximum number of images to download.  Can be a numeric or NA           #
#      woeResult - the DF resulting from calling findPlaces in the                         #
#                  FlickrAPI_EABhackathon/flickr package                                   #
#      FileError - a list of failed URLs, for error tracking                               #
#    Outputs:                                                                              #
#      FileError - all failed URLs, appended to input list                                 #
#                                                                                          #
############################################################################################
download.flickr <- function(searchDF,savelocation,maximages,woeResult,yearRange,FileError){
  #  Include the downloader module                                                         #
  source(file.path('.','Image_Retrieval','ImageDownloader.R'))

  # Count the number of search terms for outputting to screen
  numSearchTerms <- sum(sapply(searchDF[,-1], function(x) sum(!is.na(x)&x!='')))
  counter <- 1
  
  # Loop through targets using all the search terms, putting all images in one folder
  for(j in 1:nrow(searchDF)){
    searchterms <- searchDF[searchDF$Target==searchDF$Target[j],2:ncol(searchDF)]
    searchterms <- searchterms[!is.na(searchterms)&searchterms!='']

    # Set the save directory for this target
    NewDir <- file.path(savelocation,paste0(searchDF$Target[j],' - Flickr'))
    dir.create(NewDir,showWarnings = FALSE)
    
    # Now the script loops through each search term for the target, downloading as it goes
    for(i in searchterms){
      cat(paste0('Searching for ',searchDF$Target[j],': ',i,
                 ', Search term ',counter,' of ',numSearchTerms,'\n'))
      counter <- counter+1
      # Call the photosSearch function from the flickr package
      photoDF <- photosSearch(year_range = yearRange,
                              text = gsub(' ','\\+',i), 
                              woe_id = switch(is.null(woeResult) + 1,
                                              as.character(woeResult$woe_id[1]),
                                              NULL))
      if(is.null(photoDF)){
        cat('No images for',i,'for year range',yearRange[1],'-',yearRange[2],
            ifelse(is.null(woeResult), '', paste('in',as.character(woeResult$woe_name[1]))),'\n\n')
      } else {
        # Generate a list of URLs based on the highest resolution file first, then working
        # down the list
        # oList   <- photoDF[!is.na(photoDF$url_o),]$url_o
        # lList   <- photoDF[is.na(photoDF$url_o)&(!is.na(photoDF$url_l)),]$url_l
        # mList   <- photoDF[is.na(photoDF$url_l)&(!is.na(photoDF$url_m)),]$url_m
        # sList   <- photoDF[is.na(photoDF$url_m)&(!is.na(photoDF$url_s)),]$url_s
        # imgURLs <- c(oList,lList,mList,sList)
        # 
        # # Set up the file names based on everything after the last / symbol
        # imgName <- unlist(regmatches(imgURLs,
        #                              regexpr('(?<=\\/)[^\\/]*$',imgURLs,perl=TRUE)))
        # 
        # # Save URLs and names as a dataframe for sending to the image downloader function
        # imgDF <- data.frame(imgURLs,imgName,stringsAsFactors = FALSE)
        
        # Now, download the files
<<<<<<< HEAD
        downloadImages(photoSearch_results = photoDF[sample(x = 1:nrow(photoDF),
                                                            size =  maximages,
                                                            replace = FALSE), ],
=======
        if(!is.na(maximages) & maximages != Inf){
          photoDF <- photoDF[sample(x = 1:nrow(photoDF),
                             size =  maximages,
                             replace = FALSE), ]
        }
        
        downloadImages(photoSearch_results = photoDF,
>>>>>>> f755c961
                       licenses = 0:10,
                       max_quality = 2,
                       saveDir = NewDir)
        
        # TmpFileError <- download.images(imgDF,NewDir,maximages,FileError)
        # FileError    <- c(FileError,TmpFileError)
      }
    }
  }
  # Return the failure list
  FileError
}<|MERGE_RESOLUTION|>--- conflicted
+++ resolved
@@ -61,11 +61,6 @@
         # imgDF <- data.frame(imgURLs,imgName,stringsAsFactors = FALSE)
         
         # Now, download the files
-<<<<<<< HEAD
-        downloadImages(photoSearch_results = photoDF[sample(x = 1:nrow(photoDF),
-                                                            size =  maximages,
-                                                            replace = FALSE), ],
-=======
         if(!is.na(maximages) & maximages != Inf){
           photoDF <- photoDF[sample(x = 1:nrow(photoDF),
                              size =  maximages,
@@ -73,7 +68,6 @@
         }
         
         downloadImages(photoSearch_results = photoDF,
->>>>>>> f755c961
                        licenses = 0:10,
                        max_quality = 2,
                        saveDir = NewDir)
