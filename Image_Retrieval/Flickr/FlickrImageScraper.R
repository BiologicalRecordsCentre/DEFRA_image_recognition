############################################################################################
#                                                                                          #
#  Script to read in a search csv, and look for images on Flickr that match the query      #
#                                                                                          #
############################################################################################
# Because I run this in base R this is useful
# setwd("W:/PYWELL_SHARED/Pywell Projects/BRC/Tom August/DEFRA_image_recognition")

source(file.path('.','Image_Retrieval','Flickr','FlickR.R'))
library(devtools)
# install_github('FrancescaMancini/FlickrAPI_EABhackathon')
library(flickr)
library(httr)
library(RCurl)

# Set save directory
savelocation <- file.path('.','Image_Retrieval','Flickr')

# Set a maximum number of images: e.g. maximages = 100 OR maximages = NA
<<<<<<< HEAD
maximages = NA
=======
maximages = Inf
>>>>>>> f755c961

# Set the year range to search for images.  This year can be entered as:
#    format(Sys.Date(), "%Y")
startYear <- 1990
endYear   <- format(Sys.Date(), "%Y")
yearRange <- c(startYear,endYear)

# Set where you're searching for images.  Good options are Scotland, UK, Europe, or World
location <- 'UK'

# Authenticate with Flickr.  This is needed to allow you to query the Flickr database
# Run the below command, and a browser should launch for you to enter your Flickr details
# only needs to be done once
# authFlickr()

# This section finds the relevant ID number for location chosen, and outputs the name
woeResult <- findPlaces(location)
cat(paste0('Location chosen: ',woeResult$woe_name[1]))

# Read in the search csv
pathtocsvs <- file.path('.','Image_Retrieval','Flickr')
csvs <- list.files(pathtocsvs,'\\.csv')

FileError <- c()
if(length(csvs)==0){
  cat('This script requires a search csv. Please create one and try again\n')
} else if(length(csvs)>1){
  cat('This script requires exactly 1 search csv. Please delete extra csvs and try again\n')
} else {
  searchDF <- read.csv(file.path(pathtocsvs,csvs),stringsAsFactors = FALSE)
  FileError <- download.flickr(searchDF,savelocation,maximages,
                               woeResult = NULL,yearRange,FileError)
}

# Print a completion message
if(is.null(FileError)){
  cat('All files downloaded successfully\n')
} else {
  cat('Some files failed.  Have a look at FileFailure for failed URLs\n')
}<|MERGE_RESOLUTION|>--- conflicted
+++ resolved
@@ -17,11 +17,7 @@
 savelocation <- file.path('.','Image_Retrieval','Flickr')
 
 # Set a maximum number of images: e.g. maximages = 100 OR maximages = NA
-<<<<<<< HEAD
-maximages = NA
-=======
 maximages = Inf
->>>>>>> f755c961
 
 # Set the year range to search for images.  This year can be entered as:
 #    format(Sys.Date(), "%Y")
